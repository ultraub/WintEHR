--- conflicted
+++ resolved
@@ -135,13 +135,8 @@
   const loincCode = config.loincCodes[0]; // Get the LOINC code for this vital type
 
   const chartData = data.map(obs => ({
-<<<<<<< HEAD
     date: format(parseISO(obs.effectiveDateTime), 'MMM yyyy'),
     value: parseFloat(obs.valueQuantity?.value || 0),
-=======
-    date: format(parseISO(obs.effectiveDateTime), 'MM/dd'),
-    value: parseFloat(extractObservationValue(obs, loincCode) || 0),
->>>>>>> f505ebc9
     fullDate: obs.effectiveDateTime
   })).sort((a, b) => new Date(a.fullDate) - new Date(b.fullDate));
 
